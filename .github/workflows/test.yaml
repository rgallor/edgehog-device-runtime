# This file is part of Edgehog.
#
# Copyright 2023 - 2025 SECO Mind Srl
#
# Licensed under the Apache License, Version 2.0 (the "License");
# you may not use this file except in compliance with the License.
# You may obtain a copy of the License at
#
#    http://www.apache.org/licenses/LICENSE-2.0
#
# Unless required by applicable law or agreed to in writing, software
# distributed under the License is distributed on an "AS IS" BASIS,
# WITHOUT WARRANTIES OR CONDITIONS OF ANY KIND, either express or implied.
# See the License for the specific language governing permissions and
# limitations under the License.
#
# SPDX-License-Identifier: Apache-2.0

name: test
on:
  workflow_call:
  workflow_dispatch:
permissions:
  contents: read
env:
  CARGO_TERM_COLOR: always
  SCCACHE_GHA_ENABLED: "true"
  RUSTC_WRAPPER: "sccache"
  # Enable logging otherwise the logging lines will count as not covered in the test coverage
  RUST_LOG: trace
defaults:
  run:
    shell: bash
jobs:
  required:
    runs-on: ubuntu-24.04
    name: ubuntu / ${{ matrix.toolchain }}
    strategy:
      matrix:
        toolchain: [stable, beta]
    steps:
      - uses: actions/checkout@v4
      - name: Install system dependencies
        run: |
          sudo apt update
          sudo apt-get install -y libsqlite3-dev libssl-dev libudev-dev libsystemd-dev upower
      - name: Install ${{ matrix.toolchain }}
        uses: dtolnay/rust-toolchain@master
        with:
          toolchain: ${{ matrix.toolchain }}
      - name: Install sccache-cache
<<<<<<< HEAD
        uses: mozilla-actions/sccache-action@v0.0.8
=======
        uses: mozilla-actions/sccache-action@v0.0.7
>>>>>>> 57d6b5e7
      - name: cargo generate-lockfile
        if: hashFiles('Cargo.lock') == ''
        run: cargo generate-lockfile
      - name: Run cargo test --locked
        run: cargo test --locked --all-features --workspace
      # https://github.com/rust-lang/cargo/issues/6669
      - name: Run cargo test --doc
        run: cargo test --locked --all-features --doc --workspace
  coverage:
    runs-on: ubuntu-24.04
    name: ubuntu / nightly / coverage
    steps:
      - uses: actions/checkout@v4
      - name: Install system dependencies
        run: |
          sudo apt update
          sudo apt-get install -y libsqlite3-dev libssl-dev libudev-dev libsystemd-dev upower
      - name: Install nightly
        uses: dtolnay/rust-toolchain@nightly
        with:
          components: llvm-tools
      - name: Install sccache-cache
<<<<<<< HEAD
        uses: mozilla-actions/sccache-action@v0.0.8
      - name: cargo install cargo-tarpaulin
        uses: taiki-e/install-action@cargo-tarpaulin
=======
        uses: mozilla-actions/sccache-action@v0.0.7
      - name: Install grcov
        uses: taiki-e/install-action@grcov
>>>>>>> 57d6b5e7
      - name: cargo generate-lockfile
        if: hashFiles('Cargo.lock') == ''
        run: cargo generate-lockfile
      - name: Generate coverage
        run: |
          EXPORT_FOR_CI=1 ./scripts/coverage.sh
      # Upload the coverage if we are not a PR from a fork, see ".github/workflows/coverage.yaml"
      - name: Upload to codecov.io
        if: ${{ github.event_name == 'push' }}
        uses: codecov/codecov-action@v5
        with:
          token: ${{secrets.CODECOV_TOKEN}}
          fail_ci_if_error: true
      # Save data to use in workflow_run
      - name: Save PR number
        if: ${{ github.event_name == 'pull_request' }}
        env:
          PR_NUMBER: ${{ github.event.number }}
        run: |
          echo "$PR_NUMBER" > ./pr_number
      - name: Upload coverage artifact
        if: ${{ github.event_name == 'pull_request' }}
        uses: actions/upload-artifact@v4
        with:
          name: coverage
          path: |
            pr_number
            coverage-edgehog-device-runtime.info
            coverage-edgehog-device-runtime-containers.info
            coverage-edgehog-device-runtime-forwarder.info<|MERGE_RESOLUTION|>--- conflicted
+++ resolved
@@ -49,11 +49,7 @@
         with:
           toolchain: ${{ matrix.toolchain }}
       - name: Install sccache-cache
-<<<<<<< HEAD
         uses: mozilla-actions/sccache-action@v0.0.8
-=======
-        uses: mozilla-actions/sccache-action@v0.0.7
->>>>>>> 57d6b5e7
       - name: cargo generate-lockfile
         if: hashFiles('Cargo.lock') == ''
         run: cargo generate-lockfile
@@ -76,15 +72,9 @@
         with:
           components: llvm-tools
       - name: Install sccache-cache
-<<<<<<< HEAD
         uses: mozilla-actions/sccache-action@v0.0.8
-      - name: cargo install cargo-tarpaulin
-        uses: taiki-e/install-action@cargo-tarpaulin
-=======
-        uses: mozilla-actions/sccache-action@v0.0.7
       - name: Install grcov
         uses: taiki-e/install-action@grcov
->>>>>>> 57d6b5e7
       - name: cargo generate-lockfile
         if: hashFiles('Cargo.lock') == ''
         run: cargo generate-lockfile
