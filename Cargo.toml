# This file is part of Edgehog.
#
# Copyright 2022 - 2025 SECO Mind Srl
#
# Licensed under the Apache License, Version 2.0 (the "License");
# you may not use this file except in compliance with the License.
# You may obtain a copy of the License at
#
#    http://www.apache.org/licenses/LICENSE-2.0
#
# Unless required by applicable law or agreed to in writing, software
# distributed under the License is distributed on an "AS IS" BASIS,
# WITHOUT WARRANTIES OR CONDITIONS OF ANY KIND, either express or implied.
# See the License for the specific language governing permissions and
# limitations under the License.
#
# SPDX-License-Identifier: Apache-2.0

[package]
name = "edgehog-device-runtime"
version = { workspace = true }
edition = { workspace = true }
homepage = { workspace = true }
rust-version = { workspace = true }
description = "Edgehog Device Runtime is a portable middleware, that enables remote device management on Linux-based systems."

[workspace]
resolver = "2"
members = [
  "cellular-modems-service",
  "e2e-test",
  "e2e-test-containers",
  "e2e-test-forwarder",
  "edgehog-device-runtime-containers",
  "edgehog-device-runtime-forwarder",
  "edgehog-device-runtime-store",
  "hardware-id-service",
  "led-manager-service",
]

[workspace.package]
version = "0.9.0"
edition = "2021"
homepage = "https://github.com/edgehog-device-manager/edgehog-device-runtime"
rust-version = "1.72"

# See more keys and their definitions at https://doc.rust-lang.org/cargo/reference/manifest.html

[profile.release-minimal]
inherits = "release"
strip = true
lto = true
debug = true
# Supported by all platform
split-debuginfo = "packed"

[dependencies]
astarte-device-sdk = { workspace = true, features = ["derive"] }
async-trait = { workspace = true }
bytes = { workspace = true }
cfg-if = { workspace = true }
clap = { workspace = true, features = ["derive", "env"] }
displaydoc = { workspace = true }
edgehog-containers = { workspace = true, optional = true }
edgehog-forwarder = { workspace = true, optional = true }
edgehog-store = { workspace = true, optional = true }
eyre = { workspace = true }
futures = { workspace = true }
procfs = { workspace = true }
reqwest = { workspace = true, features = ["rustls-tls-native-roots-no-provider", "stream"] }
rustls = { workspace = true }
serde = { workspace = true }
serde_json = { workspace = true }
stable-eyre = { workspace = true }
sysinfo = { workspace = true }
systemd = { workspace = true, optional = true }
termtree = { workspace = true }
thiserror = { workspace = true }
tokio = { workspace = true, features = ["full"] }
tokio-stream = { workspace = true }
tokio-util = { workspace = true }
toml = { workspace = true }
tracing = { workspace = true }
tracing-subscriber = { workspace = true, features = ["env-filter"] }
udev = { workspace = true, optional = true }
url = { workspace = true }
uuid = { workspace = true, features = ["v5", "v4", "serde"] }
wifiscanner = { workspace = true, optional = true }
zbus = { workspace = true, optional = true, default-features = false, features = ["tokio"] }

[build-dependencies]
rustc_version = { workspace = true }

# Pin transitive deps
native-tls = { workspace = true }
litemap = { workspace = true }
zerofrom = { workspace = true }

[dev-dependencies]
astarte-message-hub-proto = { workspace = true }
httpmock = { workspace = true }
mockall = { workspace = true }
tempdir = { workspace = true }
tokio = { workspace = true, features = ["test-util"] }
tokio-stream = { workspace = true, features = ["net"] }

[features]
default = ["udev", "wifiscanner", "zbus"]
containers = ["dep:edgehog-containers", "dep:edgehog-store"]
forwarder = ["dep:edgehog-forwarder"]
message-hub = ["astarte-device-sdk/message-hub"]
systemd = ["dep:systemd"]
udev = ["dep:udev"]
wifiscanner = ["dep:wifiscanner"]
zbus = ["dep:zbus"]
# Required for libsqlite3 on ubuntu 24.04 seg faulting with multi join queries
# See: https://bugs.launchpad.net/ubuntu/+source/sqlite3/+bug/2087772
vendored = ["edgehog-store/vendored"]

[workspace.dependencies]
astarte-device-sdk = "0.9.6"
astarte-device-sdk-mock = "0.9.6"
astarte-message-hub-proto = "0.7.0"
async-trait = "0.1.87"
backoff = "0.4.0"
base64 = "0.22.1"
<<<<<<< HEAD
bollard = "0.17.1"
bytes = "1.9.0"
=======
bollard = "0.18.1"
bytes = "1.10.1"
>>>>>>> 57d6b5e7
cfg-if = "1.0.0"
clap = "=4.4.18"
color-eyre = "0.6.3"
diesel = "=2.1.6"
diesel_migrations = "=2.1.0"
displaydoc = "0.2.5"
edgehog-containers = { package = "edgehog-device-runtime-containers", path = "./edgehog-device-runtime-containers", version = "=0.9.0" }
edgehog-device-forwarder-proto = "0.1.0"
edgehog-forwarder = { package = "edgehog-device-runtime-forwarder", path = "./edgehog-device-runtime-forwarder", version = "=0.9.0" }
edgehog-store = { package = "edgehog-device-runtime-store", path = "./edgehog-device-runtime-store", version = "=0.9.0" }
eyre = "0.6.12"
futures = "0.3.31"
hex = "0.4.3"
http = "1.2.0"
httpmock = "0.7"
<<<<<<< HEAD
hyper = "1.5.1"
indexmap = "2.7.0"
itertools = "0.13.0"
=======
hyper = "1.6.0"
indexmap = "2.8.0"
itertools = "0.14.0"
>>>>>>> 57d6b5e7
mockall = "0.13.1"
native-tls = "=0.2.13"
petgraph = "0.7.1"
pretty_assertions = "1.4.1"
procfs = "0.17.0"
reqwest = "0.12.12"
rusqlite = "0.29.0"
rustc_version = "0.4.1"
<<<<<<< HEAD
rustls = { version = "0.23.20", default-features = false }
=======
rustls = { version = "0.23.23" }
>>>>>>> 57d6b5e7
rustls-native-certs = "0.8.1"
rustls-pemfile = "2.2.0"
serde = "1.0.219"
serde_json = "1.0.140"
stable-eyre = "0.2.2"
sync_wrapper = "1.0.2"
sysinfo = "0.30.13"
systemd = "0.10.0"
tempdir = "0.3.7"
<<<<<<< HEAD
tempfile = "3.14.0"
thiserror = "2.0.3"
tokio = "1.41.1"
tokio-stream = "0.1.16"
tokio-tungstenite = "0.24.0"
tokio-util = "0.7.13"
toml = "0.8.19"
tracing = "0.1.41"
tracing-subscriber = "0.3.18"
udev = "0.9.1"
url = "2.5.4"
uuid = "1.11.0"
=======
tempfile = "3.18.0"
thiserror = "2.0.12"
tokio = "1.44.0"
tokio-stream = "0.1.17"
tokio-tungstenite = "0.26.2"
tokio-util = "0.7.13"
toml = "0.8.20"
tracing = "0.1.41"
tracing-subscriber = "0.3.19"
udev = "0.9.3"
url = "2.5.4"
uuid = "1.15.1"
>>>>>>> 57d6b5e7
wifiscanner = "0.5.1"
zbus = { version = "3.15.2", default-features = false }

# Transitive dependencies
hyperlocal = "=0.9.0"
litemap = "=0.7.4"
termtree = "=0.4.1"
zerofrom = "=0.1.5"<|MERGE_RESOLUTION|>--- conflicted
+++ resolved
@@ -124,13 +124,8 @@
 async-trait = "0.1.87"
 backoff = "0.4.0"
 base64 = "0.22.1"
-<<<<<<< HEAD
-bollard = "0.17.1"
-bytes = "1.9.0"
-=======
 bollard = "0.18.1"
 bytes = "1.10.1"
->>>>>>> 57d6b5e7
 cfg-if = "1.0.0"
 clap = "=4.4.18"
 color-eyre = "0.6.3"
@@ -146,15 +141,9 @@
 hex = "0.4.3"
 http = "1.2.0"
 httpmock = "0.7"
-<<<<<<< HEAD
-hyper = "1.5.1"
-indexmap = "2.7.0"
-itertools = "0.13.0"
-=======
 hyper = "1.6.0"
 indexmap = "2.8.0"
 itertools = "0.14.0"
->>>>>>> 57d6b5e7
 mockall = "0.13.1"
 native-tls = "=0.2.13"
 petgraph = "0.7.1"
@@ -163,11 +152,7 @@
 reqwest = "0.12.12"
 rusqlite = "0.29.0"
 rustc_version = "0.4.1"
-<<<<<<< HEAD
-rustls = { version = "0.23.20", default-features = false }
-=======
-rustls = { version = "0.23.23" }
->>>>>>> 57d6b5e7
+rustls = "0.23.23"
 rustls-native-certs = "0.8.1"
 rustls-pemfile = "2.2.0"
 serde = "1.0.219"
@@ -177,20 +162,6 @@
 sysinfo = "0.30.13"
 systemd = "0.10.0"
 tempdir = "0.3.7"
-<<<<<<< HEAD
-tempfile = "3.14.0"
-thiserror = "2.0.3"
-tokio = "1.41.1"
-tokio-stream = "0.1.16"
-tokio-tungstenite = "0.24.0"
-tokio-util = "0.7.13"
-toml = "0.8.19"
-tracing = "0.1.41"
-tracing-subscriber = "0.3.18"
-udev = "0.9.1"
-url = "2.5.4"
-uuid = "1.11.0"
-=======
 tempfile = "3.18.0"
 thiserror = "2.0.12"
 tokio = "1.44.0"
@@ -203,7 +174,6 @@
 udev = "0.9.3"
 url = "2.5.4"
 uuid = "1.15.1"
->>>>>>> 57d6b5e7
 wifiscanner = "0.5.1"
 zbus = { version = "3.15.2", default-features = false }
 
