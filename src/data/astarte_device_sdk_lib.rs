--- conflicted
+++ resolved
@@ -20,22 +20,13 @@
 
 use std::path::Path;
 
-use astarte_device_sdk::builder::DeviceBuilder;
+use astarte_device_sdk::builder::{BuilderError, DeviceBuilder};
+use astarte_device_sdk::error::Error as AstarteError;
 use astarte_device_sdk::introspection::AddInterfaceError;
 use astarte_device_sdk::prelude::*;
 use astarte_device_sdk::store::SqliteStore;
-<<<<<<< HEAD
 use astarte_device_sdk::transport::mqtt::{Credential, MqttConfig, PairingError};
 use astarte_device_sdk::DeviceClient;
-=======
-use astarte_device_sdk::store::StoredProp;
-use astarte_device_sdk::transport::mqtt::Credential;
-use astarte_device_sdk::transport::mqtt::{registration, MqttConfig};
-use astarte_device_sdk::types::AstarteType;
-use astarte_device_sdk::{error::Error as AstarteError, DeviceClient, DeviceEvent};
-use async_trait::async_trait;
-use log::error;
->>>>>>> c2df2017
 use serde::Deserialize;
 use tokio::task::JoinSet;
 use url::Url;
@@ -60,15 +51,11 @@
     /// couldn't get credential secret or pairing token
     MissingCredentialSecret,
     /// couldn't add interfaces directory
-<<<<<<< HEAD
-    Interfaces(#[source] AddInterfaceError),
+    Interfaces(#[from] AddInterfaceError),
     /// couldn't build Astarte device
-    Builder(#[source] astarte_device_sdk::builder::BuilderError),
-=======
-    Interfaces(#[from] AddInterfaceError),
->>>>>>> c2df2017
+    Builder(#[from] BuilderError),
     /// couldn't connect to Astarte
-    Connect(#[source] astarte_device_sdk::Error),
+    Connect(#[source] AstarteError),
 }
 
 #[derive(Debug, Deserialize, Clone)]
@@ -119,23 +106,12 @@
             return registry
                 .read()
                 .await
-<<<<<<< HEAD
-                .map_err(DeviceSdkError::ReadSecret)
-                .map(Credential::secret);
-        }
-
-        if let Some(token) = &self.pairing_token {
-            return Ok(Credential::paring_token(token));
-=======
                 .map(Credential::secret)
                 .map_err(DeviceSdkError::ReadSecret);
         }
 
         if let Some(token) = &self.pairing_token {
-            let secret = self.register_device(device_id, token, registry).await?;
-
-            return Ok(Credential::secret(secret));
->>>>>>> c2df2017
+            return Ok(Credential::secret(token));
         }
 
         Err(DeviceSdkError::MissingCredentialSecret)
@@ -159,47 +135,26 @@
             &self.realm,
             &device_id,
             credentials_secret,
-<<<<<<< HEAD
-            self.pairing_url.to_string(),
-=======
-            &self.pairing_url,
->>>>>>> c2df2017
+            self.pairing_url.clone(),
         );
 
         if self.ignore_ssl {
             mqtt_cfg.ignore_ssl_errors();
         }
 
-<<<<<<< HEAD
         let (client, connection) = DeviceBuilder::new()
             .store(store)
-            .interface_directory(interface_dir)
-            .map_err(DeviceSdkError::Interfaces)?
-            .writable_dir(&store_dir)
-            .map_err(DeviceSdkError::Builder)?
-=======
-        let (client, mut connection) = DeviceBuilder::new()
-            .store(store)
             .interface_directory(interface_dir)?
->>>>>>> c2df2017
+            .writable_dir(store_dir)?
             .connect(mqtt_cfg)
             .await
             .map_err(DeviceSdkError::Connect)?
             .build()
             .await;
 
-<<<<<<< HEAD
         tasks.spawn(async move { connection.handle_events().await.map_err(Into::into) });
 
         Ok(client)
-=======
-        let handle = tokio::spawn(async move { connection.handle_events().await });
-
-        Ok((
-            DeviceSdkPublisher(client.clone()),
-            DeviceSdkSubscriber { client, handle },
-        ))
->>>>>>> c2df2017
     }
 }
 
@@ -216,81 +171,6 @@
     Ok(Some(hardware_id))
 }
 
-<<<<<<< HEAD
-=======
-/// Sender for the Astarte SDK
-#[derive(Debug, Clone)]
-pub struct DeviceSdkPublisher(DeviceClient<SqliteStore>);
-
-#[async_trait]
-impl Publisher for DeviceSdkPublisher {
-    async fn send_object<T: 'static>(
-        &self,
-        interface_name: &str,
-        interface_path: &str,
-        data: T,
-    ) -> Result<(), AstarteError>
-    where
-        T: AstarteAggregate + Send,
-    {
-        self.0
-            .send_object(interface_name, interface_path, data)
-            .await
-    }
-
-    async fn send(
-        &self,
-        interface_name: &str,
-        interface_path: &str,
-        data: AstarteType,
-    ) -> Result<(), AstarteError> {
-        self.0.send(interface_name, interface_path, data).await
-    }
-
-    async fn interface_props(&self, interface: &str) -> Result<Vec<StoredProp>, AstarteError> {
-        self.0.interface_props(interface).await
-    }
-
-    async fn unset(&self, interface_name: &str, interface_path: &str) -> Result<(), AstarteError> {
-        self.0.unset(interface_name, interface_path).await
-    }
-}
-
-/// Receiver for the Astarte SDK
-#[derive(Debug)]
-pub struct DeviceSdkSubscriber {
-    handle: JoinHandle<Result<(), AstarteError>>,
-    client: DeviceClient<SqliteStore>,
-}
-
-#[async_trait]
-impl Subscriber for DeviceSdkSubscriber {
-    async fn on_event(&mut self) -> Option<Result<DeviceEvent, AstarteError>> {
-        let event = self.client.recv().await;
-
-        if let Err(AstarteError::Disconnected) = event {
-            return None;
-        }
-
-        Some(event)
-    }
-
-    async fn exit(self) -> Result<(), AstarteError> {
-        self.handle.abort();
-
-        match self.handle.await {
-            Ok(res) => res,
-            Err(err) if err.is_cancelled() => Ok(()),
-            Err(err) => {
-                error!("failed to join task {err}");
-
-                Ok(())
-            }
-        }
-    }
-}
-
->>>>>>> c2df2017
 #[cfg(test)]
 mod tests {
     use super::*;
@@ -401,30 +281,5 @@
         let secret = options.credentials_secret(device_id, path).await.unwrap();
 
         assert_eq!(secret, Credential::secret(exp));
-<<<<<<< HEAD
-=======
-    }
-
-    #[tokio::test]
-    async fn get_credentials_secret_from_registration_fail() {
-        let device_id = "device_id";
-        let token = "token";
-        let options = AstarteDeviceSdkConfigOptions {
-            realm: String::new(),
-            device_id: Some(device_id.to_owned()),
-            credentials_secret: Some("credentials_secret".to_string()),
-            pairing_url: String::new(),
-            pairing_token: Some(token.to_string()),
-            ignore_ssl: false,
-        };
-
-        let state_mock = MockStateRepository::<String>::new();
-        let cred_result = options.register_device(device_id, token, state_mock).await;
-
-        assert!(matches!(
-            cred_result,
-            Err(DeviceSdkError::Pairing(PairingError::InvalidUrl(_)))
-        ));
->>>>>>> c2df2017
     }
 }