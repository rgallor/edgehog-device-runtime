/*
 * This file is part of Edgehog.
 *
 * Copyright 2022 SECO Mind Srl
 *
 * Licensed under the Apache License, Version 2.0 (the "License");
 * you may not use this file except in compliance with the License.
 * You may obtain a copy of the License at
 *
 *   http://www.apache.org/licenses/LICENSE-2.0
 *
 * Unless required by applicable law or agreed to in writing, software
 * distributed under the License is distributed on an "AS IS" BASIS,
 * WITHOUT WARRANTIES OR CONDITIONS OF ANY KIND, either express or implied.
 * See the License for the specific language governing permissions and
 * limitations under the License.
 *
 * SPDX-License-Identifier: Apache-2.0
 */

use std::io::IsTerminal;

use clap::Parser;
<<<<<<< HEAD
use cli::Cli;
use stable_eyre::eyre::{format_err, OptionExt, WrapErr};
use tracing::{debug, error, info, warn};
=======
use eyre::eyre;
use stable_eyre::eyre::{self, OptionExt, WrapErr};
use tracing::{info, warn};
>>>>>>> a72bb796

use edgehog_device_runtime::data::connect_store;
use edgehog_device_runtime::AstarteLibrary;
use tokio::task::JoinSet;
use tracing_subscriber::layer::SubscriberExt;
use tracing_subscriber::util::SubscriberInitExt;
use tracing_subscriber::EnvFilter;

use self::cli::Cli;
use self::config::read_options;

mod cli;
mod config;

//Error code state not recoverable
#[allow(unused)]
const ENOTRECOVERABLE: i32 = 131;

const DEFAULT_LOG_DIRECTIVE: &str = concat!(env!("CARGO_PKG_NAME"), "=info");

#[tokio::main]
async fn main() -> stable_eyre::Result<()> {
    stable_eyre::install()?;

    tracing_subscriber::registry()
        .with(tracing_subscriber::fmt::layer().with_ansi(std::io::stdout().is_terminal()))
        .with(
            EnvFilter::builder()
                .with_default_directive(DEFAULT_LOG_DIRECTIVE.parse()?)
                .from_env_lossy(),
        )
        .try_init()?;

    // Use ring as default crypto provider
    rustls::crypto::aws_lc_rs::default_provider()
        .install_default()
        .map_err(|_| eyre!("failed to install default crypto provider"))?;

    #[cfg(feature = "systemd")]
    {
        let default_panic_hook = std::panic::take_hook();
        std::panic::set_hook(Box::new(move |panic_info| {
            systemd_panic_hook(panic_info);

            default_panic_hook(panic_info);
        }));
    }

    let cli = Cli::parse();

    if cli.configuration_file.is_some() {
        warn!("the option --configuration-file is deprecated, please use --config instead")
    }

    let options = read_options(cli).await?;

    if !options.download_directory.exists() {
        tokio::fs::create_dir_all(&options.download_directory)
            .await
            .wrap_err("Unable to create OTA download directory.")?;
    }

    if !options.store_directory.exists() {
        tokio::fs::create_dir_all(&options.store_directory)
            .await
            .wrap_err("Unable to create store directory")?;
    }

    info!(
        "Using {} as store directory",
        options.store_directory.display()
    );

    let store = connect_store(&options.store_directory).await?;

    let mut tasks = JoinSet::new();

    let client = match &options.astarte_library {
        AstarteLibrary::AstarteDeviceSdk => {
            let astarte_sdk_options = options
                .astarte_device_sdk
                .as_ref()
                .ok_or_eyre("couldn't get astarte options")?;

            astarte_sdk_options
                .connect(
                    &mut tasks,
                    store,
                    &options.store_directory,
                    &options.interfaces_directory,
                )
                .await?
        }
        #[cfg(feature = "message-hub")]
        AstarteLibrary::AstarteMessageHub => {
            let astarte_message_hub_options = options
                .astarte_message_hub
                .as_ref()
                .ok_or_eyre("couldn't get MessageHub options")?;

            astarte_message_hub_options
                .connect(&mut tasks, store, &options.interfaces_directory)
                .await?
        }
    };

    let mut dm = edgehog_device_runtime::Runtime::new(&mut tasks, options, client).await?;

    tasks.spawn(async move {
        dm.run()
            .await
            .wrap_err("the Device Runtime encountered an unrecoverable error")
    });

    while let Some(res) = tasks.join_next().await {
        match res {
            Ok(Ok(())) => {
                info!("task exited");
            }
            Ok(Err(err)) => {
                error!(error = format!("err:#"), "task exited");

                return Err(err);
            }
            Err(err) if err.is_cancelled() => {
                debug!(error = %err, "task exited");
            }
            Err(err) => {
                error!(error = %err, "task exited");

                return Err(err).wrap_err("task failed");
            }
        }
    }

    Ok(())
}

#[cfg(feature = "systemd")]
// clippy warns about the deprecated type, even if the alternative is not present in the MSRV
#[allow(deprecated)]
fn systemd_panic_hook(panic_info: &std::panic::PanicInfo) {
    use edgehog_device_runtime::systemd_wrapper;

    let message = if let Some(panic_msg) = panic_info.payload().downcast_ref::<&str>() {
        panic_msg
    } else {
        "panic occurred"
    };

    let location = if let Some(location) = panic_info.location() {
        format!("in file '{}' at line {}", location.file(), location.line())
    } else {
        "".to_string()
    };

    let status = format!("{} {}", message, location);
    systemd_wrapper::systemd_notify_errno_status(ENOTRECOVERABLE, &status);
}<|MERGE_RESOLUTION|>--- conflicted
+++ resolved
@@ -1,42 +1,33 @@
-/*
- * This file is part of Edgehog.
- *
- * Copyright 2022 SECO Mind Srl
- *
- * Licensed under the Apache License, Version 2.0 (the "License");
- * you may not use this file except in compliance with the License.
- * You may obtain a copy of the License at
- *
- *   http://www.apache.org/licenses/LICENSE-2.0
- *
- * Unless required by applicable law or agreed to in writing, software
- * distributed under the License is distributed on an "AS IS" BASIS,
- * WITHOUT WARRANTIES OR CONDITIONS OF ANY KIND, either express or implied.
- * See the License for the specific language governing permissions and
- * limitations under the License.
- *
- * SPDX-License-Identifier: Apache-2.0
- */
+// This file is part of Edgehog.
+//
+// Copyright 2022 - 2025 SECO Mind Srl
+//
+// Licensed under the Apache License, Version 2.0 (the "License");
+// you may not use this file except in compliance with the License.
+// You may obtain a copy of the License at
+//
+//    http://www.apache.org/licenses/LICENSE-2.0
+//
+// Unless required by applicable law or agreed to in writing, software
+// distributed under the License is distributed on an "AS IS" BASIS,
+// WITHOUT WARRANTIES OR CONDITIONS OF ANY KIND, either express or implied.
+// See the License for the specific language governing permissions and
+// limitations under the License.
+//
+// SPDX-License-Identifier: Apache-2.0
 
 use std::io::IsTerminal;
 
 use clap::Parser;
-<<<<<<< HEAD
-use cli::Cli;
-use stable_eyre::eyre::{format_err, OptionExt, WrapErr};
+use eyre::{eyre, OptionExt, WrapErr};
+use tokio::task::JoinSet;
 use tracing::{debug, error, info, warn};
-=======
-use eyre::eyre;
-use stable_eyre::eyre::{self, OptionExt, WrapErr};
-use tracing::{info, warn};
->>>>>>> a72bb796
+use tracing_subscriber::layer::SubscriberExt;
+use tracing_subscriber::util::SubscriberInitExt;
+use tracing_subscriber::EnvFilter;
 
 use edgehog_device_runtime::data::connect_store;
 use edgehog_device_runtime::AstarteLibrary;
-use tokio::task::JoinSet;
-use tracing_subscriber::layer::SubscriberExt;
-use tracing_subscriber::util::SubscriberInitExt;
-use tracing_subscriber::EnvFilter;
 
 use self::cli::Cli;
 use self::config::read_options;
