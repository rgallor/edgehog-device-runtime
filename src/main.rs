--- conflicted
+++ resolved
@@ -22,21 +22,18 @@
 use std::io::IsTerminal;
 
 use clap::Parser;
-<<<<<<< HEAD
-use cli::Cli;
 use stable_eyre::eyre::{format_err, OptionExt, WrapErr};
 use tracing::{info, warn};
-=======
-use std::path::Path;
->>>>>>> c2df2017
 
-use config::read_options;
 use edgehog_device_runtime::data::connect_store;
 use edgehog_device_runtime::AstarteLibrary;
 use tokio::task::JoinSet;
 use tracing_subscriber::layer::SubscriberExt;
 use tracing_subscriber::util::SubscriberInitExt;
 use tracing_subscriber::EnvFilter;
+
+use self::cli::Cli;
+use self::config::read_options;
 
 mod cli;
 mod config;
@@ -61,7 +58,7 @@
         .try_init()?;
 
     // Use ring as default crypto provider
-    rustls::crypto::ring::default_provider()
+    rustls::crypto::aws_lc_rs::default_provider()
         .install_default()
         .map_err(|_| format_err!("Failed to install rustls crypto provider"))?;
 
@@ -69,10 +66,6 @@
     {
         let default_panic_hook = std::panic::take_hook();
         std::panic::set_hook(Box::new(move |panic_info| {
-<<<<<<< HEAD
-=======
-            default_panic_hook(panic_info);
->>>>>>> c2df2017
             systemd_panic_hook(panic_info);
 
             default_panic_hook(panic_info);
