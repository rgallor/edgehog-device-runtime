// This file is part of Edgehog.
//
// Copyright 2022-2024 SECO Mind Srl
//
// Licensed under the Apache License, Version 2.0 (the "License");
// you may not use this file except in compliance with the License.
// You may obtain a copy of the License at
//
//   http://www.apache.org/licenses/LICENSE-2.0
//
// Unless required by applicable law or agreed to in writing, software
// distributed under the License is distributed on an "AS IS" BASIS,
// WITHOUT WARRANTIES OR CONDITIONS OF ANY KIND, either express or implied.
// See the License for the specific language governing permissions and
// limitations under the License.
//
// SPDX-License-Identifier: Apache-2.0

use std::{borrow::Cow, collections::HashMap, ops::Deref, path::PathBuf, str::FromStr};

use async_trait::async_trait;
#[cfg(all(feature = "zbus", target_os = "linux"))]
use cellular_properties::CellularConnection;
use event::{TelemetryConfig, TelemetryEvent};
use serde::{Deserialize, Serialize};
use system_info::SystemInfo;
use tokio::time::Duration;
use tokio_util::sync::CancellationToken;
use tracing::{debug, error};

use crate::{
    controller::actor::Actor,
    data::Publisher,
    repository::{file_state_repository::FileStateRepository, StateRepository},
};

use self::{
    hardware_info::HardwareInfo,
    os_release::OsRelease,
    runtime_info::RUNTIME_INFO,
    sender::{Task, TelemetryInterface},
    storage_usage::StorageUsage,
};

#[cfg(all(feature = "zbus", target_os = "linux"))]
pub(crate) mod battery_status;
#[cfg(all(feature = "zbus", target_os = "linux"))]
pub(crate) mod cellular_properties;
pub mod event;
pub mod hardware_info;
#[cfg(feature = "udev")]
pub(crate) mod net_interfaces;
pub mod os_release;
pub mod runtime_info;
pub mod sender;
pub(crate) mod storage_usage;
pub(crate) mod system_info;
pub(crate) mod system_status;
#[cfg(all(feature = "zbus", target_os = "linux"))]
pub(crate) mod upower;
#[cfg(feature = "wifiscanner")]
pub(crate) mod wifi_scan;

const TELEMETRY_PATH: &str = "telemetry.json";

const DEFAULT_PERIOD: Duration = Duration::from_secs(60);

#[derive(Debug, Clone, Serialize, Deserialize)]
pub struct TelemetryInterfaceConfig<'a> {
    pub interface_name: Cow<'a, str>,
    #[serde(skip_serializing_if = "Option::is_none")]
    pub enabled: Option<bool>,
    #[serde(skip_serializing_if = "Option::is_none")]
    pub period: Option<u64>,
}

impl TelemetryInterfaceConfig<'_> {
    fn period_duration(&self) -> Option<Duration> {
        self.period.map(Duration::from_secs)
    }
}

/// Configuration for the tasks.
#[derive(Debug, Clone, Copy)]
pub struct TaskConfig {
    pub enabled: Overridable<bool>,
    pub period: Overridable<Duration>,
}

impl TaskConfig {
    /// Creates a tasks configuration from the one from the file.
    fn from_config(config: &TelemetryInterfaceConfig) -> Self {
        Self {
            enabled: Overridable::new(config.enabled.unwrap_or_default()),
            period: Overridable::new(config.period_duration().unwrap_or(DEFAULT_PERIOD)),
        }
    }

    /// Creates a task config from the override, with default defaults
    fn from_override(over: &TelemetryInterfaceConfig) -> Option<Self> {
        if over.enabled.is_none() && over.period.is_none() {
            return None;
        }

        let enabled = match over.enabled {
            Some(enabled) => Overridable::with_override(false, enabled),
            None => Overridable::new(false),
        };
        let period = match over.period_duration() {
            Some(period) => Overridable::with_override(DEFAULT_PERIOD, period),
            None => Overridable::new(DEFAULT_PERIOD),
        };

        Some(Self { enabled, period })
    }
}

impl Default for TaskConfig {
    fn default() -> Self {
        Self {
            enabled: Overridable::new(false),
            period: Overridable::new(DEFAULT_PERIOD),
        }
    }
}

#[derive(Debug, Clone, Copy, PartialEq, Eq, PartialOrd, Ord)]
pub struct Overridable<T> {
    default: T,
    value: Option<T>,
}

impl<T> Overridable<T> {
    #[must_use]
    fn new(default: T) -> Self {
        Self {
            default,
            value: None,
        }
    }

    #[must_use]
    fn with_override(default: T, value: T) -> Self {
        Self {
            default,
            value: Some(value),
        }
    }

    #[must_use]
    fn get(&self) -> &T {
        self.value.as_ref().unwrap_or(&self.default)
    }

    #[must_use]
    fn get_override(&self) -> Option<&T> {
        self.value.as_ref()
    }

    fn set(&mut self, value: T) {
        self.value.replace(value);
    }

    fn unset(&mut self) {
        self.value.take();
    }

    /// Returns `true` if the overridable has a custom value.
    #[must_use]
    fn is_overwritten(&self) -> bool {
        self.value.is_some()
    }
}

impl<T> Default for Overridable<T>
where
    T: Default,
{
    fn default() -> Self {
        Self::new(T::default())
    }
}

impl<T> Deref for Overridable<T> {
    type Target = T;

    fn deref(&self) -> &Self::Target {
        self.get()
    }
}

#[derive(Debug)]
pub struct Telemetry<T> {
    client: T,
    configs: HashMap<TelemetryInterface, TaskConfig>,
    cancellation: CancellationToken,
    tasks: HashMap<TelemetryInterface, CancellationToken>,
    file_state: FileStateRepository<Vec<TelemetryInterfaceConfig<'static>>>,
}

impl<T> Telemetry<T> {
    pub async fn from_config(
        client: T,
        configs: &[TelemetryInterfaceConfig<'_>],
        store_directory: PathBuf,
    ) -> Self {
        let configs = configs
            .iter()
            .filter_map(|cfg| {
                let interface = match TelemetryInterface::from_str(&cfg.interface_name) {
                    Ok(interface) => interface,
                    Err(err) => {
                        error!("{err}");

                        return None;
                    }
                };

                Some((interface, TaskConfig::from_config(cfg)))
            })
            .collect();

        let mut telemetry = Telemetry {
            client,
            configs,
            cancellation: CancellationToken::new(),
            tasks: HashMap::new(),
            file_state: FileStateRepository::new(&store_directory, TELEMETRY_PATH),
        };

        telemetry.read_filestate().await;

        telemetry
    }

    async fn read_filestate(&mut self) {
        if !self.file_state.exists().await {
            return;
        }

        let saved_configs = match self.file_state.read().await {
            Ok(cfgs) => cfgs,
            Err(err) => {
                // Don't error here since the file is corrupted, but it will be overwritten
                error!(
                    "couldn't read the saved telemetry configs: {}",
                    stable_eyre::Report::new(err)
                );

                return;
            }
        };

        for saved_cfg in saved_configs {
            let interface = match TelemetryInterface::from_str(&saved_cfg.interface_name) {
                Ok(interface) => interface,
                Err(err) => {
                    error!("{err}");

                    continue;
                }
            };

            let entry = self.configs.entry(interface).and_modify(|cfg| {
                if let Some(enabled) = saved_cfg.enabled {
                    cfg.enabled.set(enabled);
                }
                if let Some(period) = saved_cfg.period_duration() {
                    cfg.period.set(period);
                }
            });

            if let Some(cfg) = TaskConfig::from_override(&saved_cfg) {
                entry.or_insert(cfg);
            }
        }
    }

    async fn initial_telemetry(&self)
    where
        T: Publisher,
    {
        #[cfg(feature = "systemd")]
        crate::systemd_wrapper::systemd_notify_status("Sending initial telemetry");

        if let Some(os_release) = OsRelease::read().await {
            os_release.send(&self.client).await;
        }

        HardwareInfo::read().await.send(&self.client).await;

        RUNTIME_INFO.send(&self.client).await;

        #[cfg(feature = "udev")]
        net_interfaces::send_network_interface_properties(&self.client).await;

        SystemInfo::read().send(&self.client).await;

        StorageUsage::read().send(&self.client).await;

        #[cfg(feature = "wifiscanner")]
        wifi_scan::send_wifi_scan(&self.client).await;

        #[cfg(all(feature = "zbus", target_os = "linux"))]
        CellularConnection::read().await.send(&self.client).await;
    }

    pub fn run_telemetry(&mut self)
    where
        T: Publisher + Clone + Send + Sync + 'static,
    {
        for (t_itf, task_config) in &self.configs {
            Self::spawn_task(
                &mut self.tasks,
                &self.client,
                &self.cancellation,
                *t_itf,
                *task_config,
            );
        }
    }

<<<<<<< HEAD
    // Cursed arguments to borrow tasks mutably while iterating above
    fn spawn_task(
        tasks: &mut HashMap<TelemetryInterface, CancellationToken>,
        client: &T,
        cancellation: &CancellationToken,
        t_itf: TelemetryInterface,
        task_config: TaskConfig,
    ) where
        T: Publisher + Clone + Sync + Send + 'static,
    {
        if !task_config.enabled.get() {
            debug!("task {} disabled", t_itf);

            if let Some(cancel) = tasks.remove(&t_itf) {
                cancel.cancel();
            }

            return;
        }

        let period = task_config.period.get();
        if period.is_zero() {
            debug!("period is 0 for task {}", t_itf);

            if let Some(cancel) = tasks.remove(&t_itf) {
                cancel.cancel();
            }

            return;
        };
=======
    pub async fn telemetry_config_event(
        &mut self,
        interface_name: &str,
        endpoint: &str,
        data: Option<&AstarteType>,
    ) {
        match (endpoint, data) {
            ("enable", Some(AstarteType::Boolean(enabled))) => {
                self.set_enabled(interface_name, *enabled).await;
            }

            ("enable", None) => {
                self.unset_enabled(interface_name).await;
            }

            ("periodSeconds", Some(AstarteType::LongInteger(period))) => {
                self.set_period(interface_name, *period as u64).await;
            }

            ("periodSeconds", Some(AstarteType::Integer(period))) => {
                self.set_period(interface_name, *period as u64).await;
            }

            ("periodSeconds", None) => {
                self.unset_period(interface_name).await;
            }
>>>>>>> c2df2017

        if let Some(cancel) = tasks.remove(&t_itf) {
            debug!("stopping previour task");

            cancel.cancel();
        }

        let cancel = cancellation.child_token();
        let task = Task::new(client.clone(), t_itf, cancel.clone(), *period);

        tokio::spawn(async move { task.run().await });

        tasks.insert(t_itf, cancel);
    }

    async fn save_telemetry_config(&self) {
        let telemetry_config = self
            .configs
            .iter()
            .filter_map(|(interface, cfg)| {
                if cfg.enabled.is_overwritten() || cfg.period.is_overwritten() {
                    Some(TelemetryInterfaceConfig {
                        interface_name: Cow::Borrowed(interface.as_interface()),
                        enabled: cfg.enabled.get_override().copied(),
                        period: cfg.period.get_override().map(Duration::as_secs),
                    })
                } else {
                    None
                }
            })
            .collect();

        if let Err(err) = self.file_state.write(&telemetry_config).await {
            error!(
                "failed to write telemetry: {}",
                stable_eyre::Report::new(err)
            );
        }
    }
}

#[async_trait]
impl<T> Actor for Telemetry<T>
where
    T: Publisher + Clone + Send + Sync + 'static,
{
    type Msg = TelemetryEvent;

    fn task() -> &'static str {
        "telemetry"
    }

    async fn init(&mut self) -> stable_eyre::Result<()> {
        self.initial_telemetry().await;

        self.run_telemetry();

        Ok(())
    }

    async fn handle(&mut self, msg: Self::Msg) -> stable_eyre::Result<()> {
        let interface = match TelemetryInterface::from_str(&msg.interface) {
            Ok(itf) => itf,
            Err(err) => {
                error!(
                    error = format!("{:#}", stable_eyre::Report::new(err)),
                    "couldn't parse telemetry interface"
                );

                return Ok(());
            }
        };

        let config = self.configs.entry(interface).or_default();

        match msg.config {
            TelemetryConfig::Enable(Some(enabled)) => {
                config.enabled.set(enabled);
            }
            TelemetryConfig::Enable(None) => {
                config.enabled.unset();
            }
            TelemetryConfig::Period(Some(period)) => {
                config.period.set(period.0);
            }
            TelemetryConfig::Period(None) => {
                config.period.unset();
            }
        };

        // This function will check if we actually need to start the task
        Self::spawn_task(
            &mut self.tasks,
            &self.client,
            &self.cancellation,
            interface,
            *config,
        );
        self.save_telemetry_config().await;

        Ok(())
    }
}

#[cfg(test)]
mod tests {
    use super::*;

    use crate::data::tests::MockPubSub;

    use event::TelemetryPeriod;
    use mockall::Sequence;
    use storage_usage::DiskUsage;
    use tempdir::TempDir;

    const TELEMETRY_PATH: &str = "telemetry.json";

    /// Creates a temporary directory that will be deleted when the returned TempDir is dropped.
    fn temp_dir() -> (TempDir, PathBuf) {
        let dir = TempDir::new("edgehog-telemetry").unwrap();
        let path = dir.path().to_owned();

        (dir, path)
    }

    fn mock_telemetry(client: MockPubSub) -> (Telemetry<MockPubSub>, TempDir) {
        let (dir, path) = temp_dir();

        (
            Telemetry {
                client,
                configs: HashMap::new(),
                cancellation: CancellationToken::new(),
                tasks: HashMap::new(),
                file_state: FileStateRepository::new(&path, TELEMETRY_PATH),
            },
            dir,
        )
    }

    #[tokio::test]
    async fn telemetry_default_test() {
        let interface = "io.edgehog.devicemanager.SystemStatus";
        let configs = vec![TelemetryInterfaceConfig {
            interface_name: std::borrow::Cow::Borrowed(interface),
            enabled: Some(true),
            period: Some(10),
        }];

        let (_dir, t_dir) = temp_dir();

        let client = MockPubSub::new();

        let tel = Telemetry::from_config(client, &configs, t_dir).await;

        let system_status_config = tel.configs.get(&TelemetryInterface::SystemStatus).unwrap();

        assert!(system_status_config.enabled.get());
        assert_eq!(*system_status_config.period.get(), Duration::from_secs(10));
    }

    #[tokio::test]
    async fn telemetry_set_test() {
        let interface = "io.edgehog.devicemanager.SystemStatus";
        let configs = vec![TelemetryInterfaceConfig {
            interface_name: interface.into(),
            enabled: Some(true),
            period: Some(10),
        }];

        let (_dir, t_dir) = temp_dir();

        let client = MockPubSub::new();

<<<<<<< HEAD
        let mut tel = Telemetry::from_config(client, &configs, t_dir.clone()).await;

        let events = [
            TelemetryEvent {
                interface: interface.to_string(),
                config: TelemetryConfig::Enable(Some(false)),
            },
            TelemetryEvent {
                interface: interface.to_string(),
                config: TelemetryConfig::Period(Some(TelemetryPeriod(Duration::from_secs(30)))),
            },
        ];

        for e in events {
            tel.handle(e).await.unwrap();
        }

        let config = tel.configs.get(&TelemetryInterface::SystemStatus).unwrap();

        assert!(config.enabled.is_overwritten());
        assert!(!config.enabled.get());
        assert!(config.period.is_overwritten());
        assert_eq!(*config.period.get(), Duration::from_secs(30));
=======
        tel.telemetry_config_event(interface_name, "enable", Some(&AstarteType::Boolean(false)))
            .await;
        tel.telemetry_config_event(
            interface_name,
            "periodSeconds",
            Some(&AstarteType::LongInteger(30)),
        )
        .await;

        let telemetry_config = tel.telemetry_task_configs.clone();
        let config = telemetry_config.read().await;

        assert!(!config
            .get(interface_name)
            .unwrap()
            .override_enabled
            .unwrap());
        assert_eq!(
            config.get(interface_name).unwrap().override_period.unwrap(),
            30
        );
>>>>>>> c2df2017

        let telemetry_repo = FileStateRepository::new(&t_dir, TELEMETRY_PATH);
        let saved_config: Vec<TelemetryInterfaceConfig> = telemetry_repo.read().await.unwrap();

        assert_eq!(saved_config.len(), 1);

        let system_status_config = saved_config.first().unwrap();
        assert_eq!(system_status_config.enabled, Some(false));
        assert_eq!(system_status_config.period, Some(30));
    }

    #[tokio::test]
    async fn telemetry_unset_test() {
        let interface = "io.edgehog.devicemanager.SystemStatus";
        let configs = vec![TelemetryInterfaceConfig {
            interface_name: interface.into(),
            enabled: Some(true),
            period: Some(10),
        }];

        let (_dir, t_dir) = temp_dir();

        let mut client = MockPubSub::new();
        let mut seq = Sequence::new();

        client
            .expect_clone()
            .times(2)
            .in_sequence(&mut seq)
            .returning(MockPubSub::new);

        let mut tel = Telemetry::from_config(client, &configs, t_dir.clone()).await;

        let events = [
            TelemetryEvent {
                interface: interface.to_string(),
                config: TelemetryConfig::Enable(None),
            },
            TelemetryEvent {
                interface: interface.to_string(),
                config: TelemetryConfig::Period(None),
            },
        ];

<<<<<<< HEAD
        for e in events {
            tel.handle(e).await.unwrap();
        }
=======
        tel.telemetry_config_event(interface_name, "enable", None)
            .await;
        tel.telemetry_config_event(interface_name, "periodSeconds", None)
            .await;
>>>>>>> c2df2017

        let config = tel.configs.get(&TelemetryInterface::SystemStatus).unwrap();

        assert!(!config.enabled.is_overwritten());
        assert!(config.enabled.get());
        assert!(!config.period.is_overwritten());
        assert_eq!(*config.period.get(), Duration::from_secs(10));

        let telemetry_repo = FileStateRepository::new(&t_dir, TELEMETRY_PATH);
        let saved_config: Vec<TelemetryInterfaceConfig> = telemetry_repo.read().await.unwrap();

<<<<<<< HEAD
        assert!(saved_config.is_empty());
=======
        assert_eq!(saved_config.len(), 1);

        let system_status_config = saved_config.first().unwrap();
        assert!(system_status_config.enabled.is_none());
        assert!(system_status_config.period.is_none());
    }

    #[tokio::test]
    async fn telemetry_message_test() {
        let mut config = Vec::new();
        let interface_name = "io.edgehog.devicemanager.SystemStatus";
        config.push(TelemetryInterfaceConfig {
            interface_name: interface_name.to_string(),
            enabled: Some(true),
            period: Some(10),
        });

        let (_dir, t_dir) = temp_dir();

        let (tx, mut rx) = tokio::sync::mpsc::channel(32);
        let mut tel = Telemetry::from_default_config(Some(config), tx, t_dir).await;
        tel.telemetry_config_event(interface_name, "enable", Some(&AstarteType::Boolean(true)))
            .await;
        tel.telemetry_config_event(
            interface_name,
            "periodSeconds",
            Some(&AstarteType::LongInteger(10)),
        )
        .await;

        assert!(rx.recv().await.is_some());
>>>>>>> c2df2017
    }

    #[tokio::test]
    async fn send_initial_telemetry_success() {
        let mut client = MockPubSub::new();

        client
            .expect_send()
            .times(1)
            .withf(|interface, _, _| interface == "io.edgehog.devicemanager.OSInfo")
            .returning(|_, _, _| Ok(()));

        client
            .expect_send()
            .times(..)
            .withf(move |interface_name, _, _| {
                interface_name == "io.edgehog.devicemanager.HardwareInfo"
            })
            .returning(|_, _, _| Ok(()));

        client
            .expect_send()
            .times(..)
            .withf(|interface_name, _, _| interface_name == "io.edgehog.devicemanager.RuntimeInfo")
            .returning(|_, _, _| Ok(()));
        client
            .expect_send()
            .once()
            .withf(|interface_name, _, _| interface_name == "io.edgehog.devicemanager.OSInfo")
            .returning(|_, _, _| Ok(()));

        client
            .expect_send_object::<DiskUsage>()
            .times(..)
            .withf(|interface, _, _| interface == "io.edgehog.devicemanager.StorageUsage")
            .returning(|_, _, _| Ok(()));

        client
            .expect_send()
            .times(..)
            .withf(|interface_name, _, _| {
                interface_name == "io.edgehog.devicemanager.NetworkInterfaceProperties"
            })
            .returning(|_, _, _| Ok(()));

        client
            .expect_send()
            .withf(|interface_name, _, _| interface_name == "io.edgehog.devicemanager.SystemInfo")
            .returning(|_, _, _| Ok(()));

        client
            .expect_send()
            .withf(|interface_name, _, _| interface_name == "io.edgehog.devicemanager.BaseImage")
            .returning(|_, _, _| Ok(()));

        let (telemetry, _dir) = mock_telemetry(client);

        telemetry.initial_telemetry().await;
    }
}<|MERGE_RESOLUTION|>--- conflicted
+++ resolved
@@ -320,7 +320,6 @@
         }
     }
 
-<<<<<<< HEAD
     // Cursed arguments to borrow tasks mutably while iterating above
     fn spawn_task(
         tasks: &mut HashMap<TelemetryInterface, CancellationToken>,
@@ -351,34 +350,6 @@
 
             return;
         };
-=======
-    pub async fn telemetry_config_event(
-        &mut self,
-        interface_name: &str,
-        endpoint: &str,
-        data: Option<&AstarteType>,
-    ) {
-        match (endpoint, data) {
-            ("enable", Some(AstarteType::Boolean(enabled))) => {
-                self.set_enabled(interface_name, *enabled).await;
-            }
-
-            ("enable", None) => {
-                self.unset_enabled(interface_name).await;
-            }
-
-            ("periodSeconds", Some(AstarteType::LongInteger(period))) => {
-                self.set_period(interface_name, *period as u64).await;
-            }
-
-            ("periodSeconds", Some(AstarteType::Integer(period))) => {
-                self.set_period(interface_name, *period as u64).await;
-            }
-
-            ("periodSeconds", None) => {
-                self.unset_period(interface_name).await;
-            }
->>>>>>> c2df2017
 
         if let Some(cancel) = tasks.remove(&t_itf) {
             debug!("stopping previour task");
@@ -553,7 +524,6 @@
 
         let client = MockPubSub::new();
 
-<<<<<<< HEAD
         let mut tel = Telemetry::from_config(client, &configs, t_dir.clone()).await;
 
         let events = [
@@ -577,29 +547,6 @@
         assert!(!config.enabled.get());
         assert!(config.period.is_overwritten());
         assert_eq!(*config.period.get(), Duration::from_secs(30));
-=======
-        tel.telemetry_config_event(interface_name, "enable", Some(&AstarteType::Boolean(false)))
-            .await;
-        tel.telemetry_config_event(
-            interface_name,
-            "periodSeconds",
-            Some(&AstarteType::LongInteger(30)),
-        )
-        .await;
-
-        let telemetry_config = tel.telemetry_task_configs.clone();
-        let config = telemetry_config.read().await;
-
-        assert!(!config
-            .get(interface_name)
-            .unwrap()
-            .override_enabled
-            .unwrap());
-        assert_eq!(
-            config.get(interface_name).unwrap().override_period.unwrap(),
-            30
-        );
->>>>>>> c2df2017
 
         let telemetry_repo = FileStateRepository::new(&t_dir, TELEMETRY_PATH);
         let saved_config: Vec<TelemetryInterfaceConfig> = telemetry_repo.read().await.unwrap();
@@ -621,7 +568,6 @@
         }];
 
         let (_dir, t_dir) = temp_dir();
-
         let mut client = MockPubSub::new();
         let mut seq = Sequence::new();
 
@@ -644,16 +590,9 @@
             },
         ];
 
-<<<<<<< HEAD
         for e in events {
             tel.handle(e).await.unwrap();
         }
-=======
-        tel.telemetry_config_event(interface_name, "enable", None)
-            .await;
-        tel.telemetry_config_event(interface_name, "periodSeconds", None)
-            .await;
->>>>>>> c2df2017
 
         let config = tel.configs.get(&TelemetryInterface::SystemStatus).unwrap();
 
@@ -665,41 +604,7 @@
         let telemetry_repo = FileStateRepository::new(&t_dir, TELEMETRY_PATH);
         let saved_config: Vec<TelemetryInterfaceConfig> = telemetry_repo.read().await.unwrap();
 
-<<<<<<< HEAD
         assert!(saved_config.is_empty());
-=======
-        assert_eq!(saved_config.len(), 1);
-
-        let system_status_config = saved_config.first().unwrap();
-        assert!(system_status_config.enabled.is_none());
-        assert!(system_status_config.period.is_none());
-    }
-
-    #[tokio::test]
-    async fn telemetry_message_test() {
-        let mut config = Vec::new();
-        let interface_name = "io.edgehog.devicemanager.SystemStatus";
-        config.push(TelemetryInterfaceConfig {
-            interface_name: interface_name.to_string(),
-            enabled: Some(true),
-            period: Some(10),
-        });
-
-        let (_dir, t_dir) = temp_dir();
-
-        let (tx, mut rx) = tokio::sync::mpsc::channel(32);
-        let mut tel = Telemetry::from_default_config(Some(config), tx, t_dir).await;
-        tel.telemetry_config_event(interface_name, "enable", Some(&AstarteType::Boolean(true)))
-            .await;
-        tel.telemetry_config_event(
-            interface_name,
-            "periodSeconds",
-            Some(&AstarteType::LongInteger(10)),
-        )
-        .await;
-
-        assert!(rx.recv().await.is_some());
->>>>>>> c2df2017
     }
 
     #[tokio::test]
